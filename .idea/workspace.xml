--- conflicted
+++ resolved
@@ -2,34 +2,19 @@
 <project version="4">
   <component name="CMakeRunConfigurationManager" shouldGenerate="true" shouldDeleteObsolete="true" buildAllGenerated="true">
     <generated>
-<<<<<<< HEAD
-      <config projectName="ImageBasedModellingEdu" targetName="task3_test_jacobian" />
-      <config projectName="ImageBasedModellingEdu" targetName="task3_test_p3p" />
-=======
       <config projectName="ImageBasedModellingEdu" targetName="features" />
       <config projectName="ImageBasedModellingEdu" targetName="util" />
       <config projectName="ImageBasedModellingEdu" targetName="task3_test_lm_optimize" />
->>>>>>> 5168341b
       <config projectName="ImageBasedModellingEdu" targetName="sfm" />
       <config projectName="ImageBasedModellingEdu" targetName="task2_test_camera_model" />
       <config projectName="ImageBasedModellingEdu" targetName="task2_test_pose_from_fundamental" />
       <config projectName="ImageBasedModellingEdu" targetName="task3_test_ba" />
       <config projectName="ImageBasedModellingEdu" targetName="task2_test_fundamental_ransac" />
       <config projectName="ImageBasedModellingEdu" targetName="task2_test_math_basic" />
-<<<<<<< HEAD
-      <config projectName="ImageBasedModellingEdu" targetName="task2_test_fundamental_ransac" />
-      <config projectName="ImageBasedModellingEdu" targetName="task3_test_triangle" />
-      <config projectName="ImageBasedModellingEdu" targetName="task1_test_matching" />
-      <config projectName="ImageBasedModellingEdu" targetName="task1_test_features" />
-      <config projectName="ImageBasedModellingEdu" targetName="task2_test_camera_model" />
-      <config projectName="ImageBasedModellingEdu" targetName="util" />
-      <config projectName="ImageBasedModellingEdu" targetName="task3_test_lm_optimize" />
-=======
       <config projectName="ImageBasedModellingEdu" targetName="task1_test_features" />
       <config projectName="ImageBasedModellingEdu" targetName="task3_test_jacobian" />
       <config projectName="ImageBasedModellingEdu" targetName="task1_test_matching" />
       <config projectName="ImageBasedModellingEdu" targetName="task3_test_p3p" />
->>>>>>> 5168341b
       <config projectName="ImageBasedModellingEdu" targetName="task2_test_fundamental_8_point" />
       <config projectName="ImageBasedModellingEdu" targetName="task3_test_triangle" />
       <config projectName="ImageBasedModellingEdu" targetName="core" />
@@ -42,13 +27,10 @@
   </component>
   <component name="ChangeListManager">
     <list default="true" id="cedd6e8e-c647-4472-84f0-1b9ba5ebe9a6" name="Default" comment="">
-<<<<<<< HEAD
-=======
       <change beforePath="$PROJECT_DIR$/.gitignore" afterPath="$PROJECT_DIR$/.gitignore" />
       <change beforePath="$PROJECT_DIR$/.idea/codeStyles/codeStyleConfig.xml" afterPath="" />
       <change beforePath="$PROJECT_DIR$/.idea/dictionaries/caoqi.xml" afterPath="" />
       <change beforePath="$PROJECT_DIR$/.idea/misc.xml" afterPath="$PROJECT_DIR$/.idea/misc.xml" />
->>>>>>> 5168341b
       <change beforePath="$PROJECT_DIR$/.idea/workspace.xml" afterPath="$PROJECT_DIR$/.idea/workspace.xml" />
     </list>
     <ignored path="$PROJECT_DIR$/cmake-build-debug/" />
@@ -61,21 +43,12 @@
   </component>
   <component name="ExecutionTargetManager" SELECTED_TARGET="CMakeBuildProfile:Debug" />
   <component name="FileEditorManager">
-<<<<<<< HEAD
-    <leaf SIDE_TABS_SIZE_LIMIT_KEY="300">
-      <file leaf-file-name="class3_test_bundle_adjustment.cc" pinned="false" current-in-tab="true">
-        <entry file="file://$PROJECT_DIR$/examples/task3/class3_test_bundle_adjustment.cc">
-          <provider selected="true" editor-type-id="text-editor">
-            <state relative-caret-position="429">
-              <caret line="324" column="24" lean-forward="false" selection-start-line="324" selection-start-column="24" selection-end-line="324" selection-end-column="24" />
-=======
     <leaf>
       <file leaf-file-name="class3_test_bundle_adjustment.cc" pinned="false" current-in-tab="true">
         <entry file="file://$PROJECT_DIR$/examples/task3/class3_test_bundle_adjustment.cc">
           <provider selected="true" editor-type-id="text-editor">
             <state relative-caret-position="238">
               <caret line="343" column="5" lean-forward="true" selection-start-line="343" selection-start-column="5" selection-end-line="343" selection-end-column="5" />
->>>>>>> 5168341b
               <folding>
                 <element signature="e#0#30#0" expanded="true" />
               </folding>
@@ -102,10 +75,10 @@
     <sorting>DEFINITION_ORDER</sorting>
   </component>
   <component name="ProjectFrameBounds" extendedState="6">
-    <option name="x" value="1984" />
-    <option name="y" value="-11" />
-    <option name="width" value="1857" />
-    <option name="height" value="1092" />
+    <option name="x" value="1985" />
+    <option name="y" value="-4" />
+    <option name="width" value="1855" />
+    <option name="height" value="1084" />
   </component>
   <component name="ProjectView">
     <navigator currentView="ProjectPane" proportions="" version="1">
@@ -133,6 +106,18 @@
               <item name="ImageBasedModellingEdu" type="dad4c3:CidrFilesViewHelper$MyProjectTreeStructure$1" />
               <item name="ImageBasedModellingEdu" type="462c0819:PsiDirectoryNode" />
               <item name="examples" type="462c0819:PsiDirectoryNode" />
+            </path>
+            <path>
+              <item name="ImageBasedModellingEdu" type="dad4c3:CidrFilesViewHelper$MyProjectTreeStructure$1" />
+              <item name="ImageBasedModellingEdu" type="462c0819:PsiDirectoryNode" />
+              <item name="examples" type="462c0819:PsiDirectoryNode" />
+              <item name="task2" type="462c0819:PsiDirectoryNode" />
+            </path>
+            <path>
+              <item name="ImageBasedModellingEdu" type="dad4c3:CidrFilesViewHelper$MyProjectTreeStructure$1" />
+              <item name="ImageBasedModellingEdu" type="462c0819:PsiDirectoryNode" />
+              <item name="examples" type="462c0819:PsiDirectoryNode" />
+              <item name="task3" type="462c0819:PsiDirectoryNode" />
             </path>
           </expand>
           <select />
@@ -241,40 +226,11 @@
       <option name="number" value="Default" />
       <option name="presentableId" value="Default" />
       <updated>1540199213326</updated>
-<<<<<<< HEAD
-      <workItem from="1540199215506" duration="3129000" />
-      <workItem from="1540302074183" duration="2169000" />
-=======
       <workItem from="1540199215506" duration="1934000" />
->>>>>>> 5168341b
     </task>
     <servers />
   </component>
   <component name="TimeTrackingManager">
-<<<<<<< HEAD
-    <option name="totallyTimeSpent" value="5298000" />
-  </component>
-  <component name="ToolWindowManager">
-    <frame x="1984" y="-11" width="1857" height="1092" extended-state="6" />
-    <layout>
-      <window_info id="Project" active="true" anchor="left" auto_hide="false" internal_type="DOCKED" type="DOCKED" visible="true" show_stripe_button="true" weight="0.24972737" sideWeight="0.5" order="0" side_tool="false" content_ui="combo" />
-      <window_info id="TODO" active="false" anchor="bottom" auto_hide="false" internal_type="DOCKED" type="DOCKED" visible="false" show_stripe_button="true" weight="0.33" sideWeight="0.5" order="6" side_tool="false" content_ui="tabs" />
-      <window_info id="CMake" active="false" anchor="bottom" auto_hide="false" internal_type="DOCKED" type="DOCKED" visible="false" show_stripe_button="true" weight="0.33" sideWeight="0.5" order="7" side_tool="false" content_ui="tabs" />
-      <window_info id="Event Log" active="false" anchor="bottom" auto_hide="false" internal_type="DOCKED" type="DOCKED" visible="false" show_stripe_button="true" weight="0.33" sideWeight="0.5" order="7" side_tool="true" content_ui="tabs" />
-      <window_info id="Version Control" active="false" anchor="bottom" auto_hide="false" internal_type="DOCKED" type="DOCKED" visible="false" show_stripe_button="true" weight="0.33" sideWeight="0.5" order="7" side_tool="false" content_ui="tabs" />
-      <window_info id="Run" active="false" anchor="bottom" auto_hide="false" internal_type="DOCKED" type="DOCKED" visible="false" show_stripe_button="true" weight="0.32985386" sideWeight="0.5" order="2" side_tool="false" content_ui="tabs" />
-      <window_info id="Structure" active="false" anchor="left" auto_hide="false" internal_type="DOCKED" type="DOCKED" visible="false" show_stripe_button="true" weight="0.25" sideWeight="0.5" order="1" side_tool="false" content_ui="tabs" />
-      <window_info id="Terminal" active="false" anchor="bottom" auto_hide="false" internal_type="DOCKED" type="DOCKED" visible="false" show_stripe_button="true" weight="0.33" sideWeight="0.5" order="7" side_tool="false" content_ui="tabs" />
-      <window_info id="Favorites" active="false" anchor="left" auto_hide="false" internal_type="DOCKED" type="DOCKED" visible="false" show_stripe_button="true" weight="0.33" sideWeight="0.5" order="2" side_tool="true" content_ui="tabs" />
-      <window_info id="Debug" active="false" anchor="bottom" auto_hide="false" internal_type="DOCKED" type="DOCKED" visible="false" show_stripe_button="true" weight="0.4" sideWeight="0.5" order="3" side_tool="false" content_ui="tabs" />
-      <window_info id="Cvs" active="false" anchor="bottom" auto_hide="false" internal_type="DOCKED" type="DOCKED" visible="false" show_stripe_button="true" weight="0.25" sideWeight="0.5" order="4" side_tool="false" content_ui="tabs" />
-      <window_info id="Messages" active="false" anchor="bottom" auto_hide="false" internal_type="DOCKED" type="DOCKED" visible="false" show_stripe_button="true" weight="0.32985386" sideWeight="0.5" order="7" side_tool="false" content_ui="tabs" />
-      <window_info id="Message" active="false" anchor="bottom" auto_hide="false" internal_type="DOCKED" type="DOCKED" visible="false" show_stripe_button="true" weight="0.33" sideWeight="0.5" order="0" side_tool="false" content_ui="tabs" />
-      <window_info id="Commander" active="false" anchor="right" auto_hide="false" internal_type="DOCKED" type="DOCKED" visible="false" show_stripe_button="true" weight="0.4" sideWeight="0.5" order="0" side_tool="false" content_ui="tabs" />
-      <window_info id="Inspection" active="false" anchor="bottom" auto_hide="false" internal_type="DOCKED" type="DOCKED" visible="false" show_stripe_button="true" weight="0.4" sideWeight="0.5" order="5" side_tool="false" content_ui="tabs" />
-      <window_info id="Hierarchy" active="false" anchor="right" auto_hide="false" internal_type="DOCKED" type="DOCKED" visible="false" show_stripe_button="true" weight="0.25" sideWeight="0.5" order="2" side_tool="false" content_ui="combo" />
-      <window_info id="Find" active="false" anchor="bottom" auto_hide="false" internal_type="DOCKED" type="DOCKED" visible="true" show_stripe_button="true" weight="0.33" sideWeight="0.5" order="1" side_tool="false" content_ui="tabs" />
-=======
     <option name="totallyTimeSpent" value="1934000" />
   </component>
   <component name="ToolWindowManager">
@@ -297,7 +253,6 @@
       <window_info id="Message" active="false" anchor="bottom" auto_hide="false" internal_type="DOCKED" type="DOCKED" visible="false" show_stripe_button="true" weight="0.33" sideWeight="0.5" order="0" side_tool="false" content_ui="tabs" />
       <window_info id="Commander" active="false" anchor="right" auto_hide="false" internal_type="DOCKED" type="DOCKED" visible="false" show_stripe_button="true" weight="0.4" sideWeight="0.5" order="0" side_tool="false" content_ui="tabs" />
       <window_info id="Inspection" active="false" anchor="bottom" auto_hide="false" internal_type="DOCKED" type="DOCKED" visible="false" show_stripe_button="true" weight="0.4" sideWeight="0.5" order="5" side_tool="false" content_ui="tabs" />
->>>>>>> 5168341b
       <window_info id="Ant Build" active="false" anchor="right" auto_hide="false" internal_type="DOCKED" type="DOCKED" visible="false" show_stripe_button="true" weight="0.25" sideWeight="0.5" order="1" side_tool="false" content_ui="tabs" />
     </layout>
   </component>
@@ -312,32 +267,15 @@
     <watches-manager />
   </component>
   <component name="editorHistoryManager">
-<<<<<<< HEAD
     <entry file="file://$PROJECT_DIR$/examples/task3/class3_test_bundle_adjustment.cc">
       <provider selected="true" editor-type-id="text-editor">
-        <state relative-caret-position="0">
-          <caret line="0" column="0" lean-forward="false" selection-start-line="0" selection-start-column="0" selection-end-line="0" selection-end-column="0" />
+        <state relative-caret-position="238">
+          <caret line="343" column="5" lean-forward="true" selection-start-line="343" selection-start-column="5" selection-end-line="343" selection-end-column="5" />
           <folding>
             <element signature="e#0#30#0" expanded="true" />
           </folding>
         </state>
       </provider>
     </entry>
-    <entry file="file://$PROJECT_DIR$/examples/task3/class3_test_bundle_adjustment.cc">
-      <provider selected="true" editor-type-id="text-editor">
-        <state relative-caret-position="429">
-          <caret line="324" column="24" lean-forward="false" selection-start-line="324" selection-start-column="24" selection-end-line="324" selection-end-column="24" />
-=======
-    <entry file="file://$PROJECT_DIR$/examples/task3/class3_test_bundle_adjustment.cc">
-      <provider selected="true" editor-type-id="text-editor">
-        <state relative-caret-position="238">
-          <caret line="343" column="5" lean-forward="true" selection-start-line="343" selection-start-column="5" selection-end-line="343" selection-end-column="5" />
->>>>>>> 5168341b
-          <folding>
-            <element signature="e#0#30#0" expanded="true" />
-          </folding>
-        </state>
-      </provider>
-    </entry>
   </component>
 </project>